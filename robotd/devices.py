--- conflicted
+++ resolved
@@ -10,16 +10,9 @@
 from sb_vision import Camera as VisionCamera, Vision
 import serial
 
-<<<<<<< HEAD
-from sb_vision import Camera as VisionCamera, Vision, Token
-from robotd import usb
-from robotd.devices_base import Board, BoardMeta
-from robotd.game_specific import MARKER_SIZES
-=======
 from . import usb
 from .devices_base import Board, BoardMeta
 from .game_specific import MARKER_SIZES
->>>>>>> fa9ec4c5
 
 
 class MotorBoard(Board):
